{
  "name": "spinlio-workspace",
  "private": true,
  "workspaces": [
    "src/static",
    "src/dynamic"
  ],
  "resolutions": {
    "react": "^18.3.1",
    "react-dom": "^18.3.1",
    "three": "0.162.0"
  },
  "scripts": {
    "start:static": "webpack serve --config webpack.static.js --mode development",
    "start:dynamic": "cross-env NODE_ENV=development webpack serve --config webpack.dynamic.js --mode development --hot",
    "start": "concurrently \"npm run start:static\" \"npm run start:dynamic\"",
    "build:static": "webpack --config webpack.static.js --mode production",
    "build:dynamic": "webpack --config webpack.dynamic.js --mode production",
    "heroku-postbuild": "npm run build:dynamic",
    "analyze": "webpack --config webpack.static.js --mode production --analyze",
    "check-versions": "npm ls react && npm ls react-dom",
    "test": "jest",
    "test:analysis": "jest parameterAnalysis"
  },
  "dependencies": {
    "@auth0/auth0-react": "^2.2.4",
    "@cloudinary/react": "^1.13.0",
    "@cloudinary/url-gen": "^1.21.0",
    "@emotion/react": "^11.13.3",
<<<<<<< HEAD
    "@mantine/core": "^7.16.2",
    "@mantine/form": "^7.16.2",
    "@mantine/hooks": "^7.16.2",
    "@mantine/notifications": "^7.16.2",
=======
    "@mantine/core": "^7.13.2",
    "@mantine/hooks": "^7.13.2",
    "@mantine/notifications": "^7.15.3",
    "@react-three/drei": "^9.121.4",
    "@react-three/fiber": "^8.17.14",
>>>>>>> 3eee96f3
    "@shapediver/viewer": "3.3.10",
    "@shapediver/viewer.features.attribute-visualization": "3.3.10",
    "@stripe/stripe-js": "^5.5.0",
    "@supabase/supabase-js": "^2.47.12",
    "@tabler/icons-react": "^3.22.0",
    "@types/styled-components": "^5.1.34",
    "axios": "^1.7.7",
    "babel-loader": "^9.2.1",
    "clean-webpack-plugin": "^4.0.0",
    "cors": "^2.8.5",
    "crypto-browserify": "^3.12.1",
    "css-loader": "^7.1.2",
    "express": "^4.21.1",
    "express-rate-limit": "^7.4.1",
    "helmet": "^8.0.0",
    "html-webpack-plugin": "^5.6.0",
    "jwt-decode": "^4.0.0",
    "lodash": "^4.17.21",
    "lodash.debounce": "^4.0.8",
    "react": "^18.3.1",
    "react-dom": "^18.3.1",
    "react-error-boundary": "^5.0.0",
    "react-hot-toast": "^2.4.1",
    "react-router-dom": "^6.27.0",
<<<<<<< HEAD
    "spinlio-workspace": "file:",
=======
    "rhino3dm": "^8.9.0",
>>>>>>> 3eee96f3
    "stripe": "^17.5.0",
    "style-loader": "^4.0.0",
    "styled-components": "^6.1.14",
    "three": "^0.162.0",
    "ts-loader": "^9.5.1",
    "webpack": "^5.95.0",
    "webpack-cli": "^5.1.4",
    "webpack-dev-server": "^5.1.0"
  },
  "devDependencies": {
    "@babel/core": "^7.25.8",
    "@babel/preset-env": "^7.25.8",
    "@babel/preset-react": "^7.25.7",
    "@squoosh/lib": "^0.3.1",
    "@types/cors": "^2.8.17",
    "@types/express": "^4.17.21",
    "@types/jest": "^29.5.14",
    "@types/node": "^22.8.1",
    "@types/pg": "^8.11.10",
    "@types/react": "^18.3.12",
    "@types/react-dom": "^18.3.1",
    "@types/three": "^0.169.0",
    "compression-webpack-plugin": "^11.1.0",
    "concurrently": "^9.0.1",
    "cross-env": "^7.0.3",
    "dotenv": "^16.4.5",
    "file-loader": "^6.2.0",
    "identity-obj-proxy": "^3.0.0",
    "jest": "^29.7.0",
    "nodemon": "^3.1.9",
    "sharp": "^0.33.5",
    "ts-jest": "^29.2.5",
    "ts-node": "^10.9.2",
    "typescript": "^5.7.2",
    "webpack-bundle-analyzer": "^4.10.2"
  },
  "engines": {
    "node": "18.20.4",
    "npm": "10.x"
  }
}<|MERGE_RESOLUTION|>--- conflicted
+++ resolved
@@ -27,18 +27,10 @@
     "@cloudinary/react": "^1.13.0",
     "@cloudinary/url-gen": "^1.21.0",
     "@emotion/react": "^11.13.3",
-<<<<<<< HEAD
-    "@mantine/core": "^7.16.2",
-    "@mantine/form": "^7.16.2",
+    "@mantine/core": "^7.17.1",
+    "@mantine/form": "^7.17.1",
     "@mantine/hooks": "^7.16.2",
     "@mantine/notifications": "^7.16.2",
-=======
-    "@mantine/core": "^7.13.2",
-    "@mantine/hooks": "^7.13.2",
-    "@mantine/notifications": "^7.15.3",
-    "@react-three/drei": "^9.121.4",
-    "@react-three/fiber": "^8.17.14",
->>>>>>> 3eee96f3
     "@shapediver/viewer": "3.3.10",
     "@shapediver/viewer.features.attribute-visualization": "3.3.10",
     "@stripe/stripe-js": "^5.5.0",
@@ -63,11 +55,7 @@
     "react-error-boundary": "^5.0.0",
     "react-hot-toast": "^2.4.1",
     "react-router-dom": "^6.27.0",
-<<<<<<< HEAD
-    "spinlio-workspace": "file:",
-=======
     "rhino3dm": "^8.9.0",
->>>>>>> 3eee96f3
     "stripe": "^17.5.0",
     "style-loader": "^4.0.0",
     "styled-components": "^6.1.14",
