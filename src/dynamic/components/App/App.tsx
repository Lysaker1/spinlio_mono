--- conflicted
+++ resolved
@@ -41,12 +41,12 @@
   }))
 );
 
-<<<<<<< HEAD
 const DashboardRoutes = lazy(() => 
   import('../dashboard/routes/DashboardRoutes').then(module => ({
     default: module.default
   }))
-=======
+);
+
 const StepThruConfigurator = lazy(() => 
   import('../ConfiguratorPage/variants/StepThruConfigurator/StepThruConfigurator')
 );
@@ -61,7 +61,6 @@
 
 const TableConfigurator = lazy(() => 
   import('../ConfiguratorPage/variants/TableConfigurator/TableConfigurator')
->>>>>>> 15f44955
 );
 
 const AppContent: React.FC = () => {
@@ -69,15 +68,11 @@
   const isMobile = window.innerWidth <= 768;
   const isConfiguratorRoute = location.pathname === '/' || 
                              location.pathname.includes('/configurator') ||
-<<<<<<< HEAD
-                             location.pathname.includes('/vulz');  // Add vulz to check
-  const isDashboardRoute = location.pathname.startsWith('/dashboard');
-=======
                              location.pathname.includes('/vulz') ||
                              location.pathname.includes('/bookshelf') ||
                              location.pathname.includes('/sofa') ||
                              location.pathname.includes('/table');
->>>>>>> 15f44955
+  const isDashboardRoute = location.pathname.startsWith('/dashboard');
 
   useEffect(() => {
     pageView(location.pathname + location.search);
