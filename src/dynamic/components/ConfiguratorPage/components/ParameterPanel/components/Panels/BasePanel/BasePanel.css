/* Common panel styles */
.geometry-panel, .tubing-panel, .accessories-panel {
  background: transparent;
  max-width: 100%;
  width: 100%;
  overflow-x: hidden;
  padding: 0;
}

.geometry-panel, .tubing-panel {
  backdrop-filter: none;
}


/* Common section styles */
.parameter-section {
  width: 100%;
  padding: 0;

  /* Add slightly more prominent divider between sections */
  &:not(:last-child)::after {
    content: '';
    display: block;
    height: 1px;
    background: rgba(255, 255, 255, 0.2);  /* Slightly more visible */
  }
}
/* Update shared parameter card styles */
.parameter-card,
.color-picker-container,
.dropdown-container,
.grid-container {
  padding: 0 0.5rem;
  width: 100%;
  box-sizing: border-box;
  backdrop-filter: none;
}

.parameter-card {
  padding: 0;
}

.dropdown-container {
  padding: 0;
}

/* Update specific component containers */
.color-picker-container .color-options-row,
.dropdown-container .dropdown-trigger,
.grid-container .grid-options {
  margin: 0;  /* Remove any default margins */
  width: 100%;
}

/* Standardize all parameter labels */
.parameter-label,
.slider-label,
.color-picker-label,
.toggle-label,
.checkbox-label,
.dropdown-label,
.grid-label {
  color:#DDDDDD;
  font-size: 0.95rem;
  font-weight: 500;
  margin-bottom: 0.5rem;
  text-align: left;
  padding: 0;  /* Remove padding from labels */
  width: 100%;
  box-sizing: border-box;
}

.checkbox-label {
  margin-bottom: 0;
}


.parameter-label {
  width: fit-content;
}

.section-title {
  color: #DDDDDD;  /* Brighter white for better contrast */
  font-size: 1.8rem;  /* Increased font size */
  font-weight: 400;
  padding:0;
  margin-left: 0;
  margin-bottom: 1rem;
  border-radius: 1.2rem;  /* Slightly larger radius */
  text-transform: uppercase;  /* Keep uppercase style */
  text-align: start;
  letter-spacing: 0.05em;  /* Slight letter spacing */

  /* First section title needs less top margin */
  &:first-of-type {
    margin-top: 0.6rem;
  }
}

/* Base panel structure */
.panel {
  height: 100%;
  width: 100%;
  max-width: 100%;
  background: transparent;
  overflow: hidden;
  padding-bottom: 1rem;
  display: flex;
  flex-direction: column;
}

.parameter-list {
  height: 100%;
  width: 100%;
  display: flex;
  padding: 0 1rem 0 0.8rem;
  flex-direction: column;
  gap: 1rem;
  overflow-y: auto;
  overflow-x: hidden;
  box-sizing: border-box;

  /* Single, consistent scrollbar style */
  &::-webkit-scrollbar {
    width: 3px;
    background: transparent;
    right: 0;
  }

  &::-webkit-scrollbar-track {
    background: transparent;
  }

  &::-webkit-scrollbar-thumb {
    background: rgba(0, 0, 0, 0.8);
    border-radius: 3px;
  }

  /* Remove bottom border from last parameter */
  & > *:last-child {
    margin-bottom: 2rem; /* Extra space at bottom */
  }
}
.panel, .geometry-panel, .tubing-panel, .accessories-panel {
  overflow: hidden;
}
  /* Mobile-specific styles for screens under 768px */
@media screen and (max-width: 768px)  {
    /* Remove background for mobile panel */
    .panel.mobile {
      background: transparent;
    }

    /* Horizontal scrolling container for mobile */
    .parameter-scroll {
      display: flex;
      overflow-x: auto; /* Enable horizontal scrolling */
      gap: 0.5rem; /* Space between cards */
      padding: 0 1rem; /* Even padding on both sides */
      padding-top: 0; /* Remove top padding */
      padding-bottom: 1rem; /* Extra space for better scrolling */
      scroll-snap-type: x mandatory; /* Snap to cards when scrolling */
      -webkit-overflow-scrolling: touch; /* Smooth scrolling on iOS */

      /* Hide scrollbar on webkit browsers */
      &::-webkit-scrollbar {
        display: none;
      }
      scrollbar-width: none; /* Hide scrollbar on Firefox */
    }

    /* Individual parameter card styling for mobile */
    .parameter-card {
      flex: 0 0 auto; /* Prevent card shrinking/growing */
      width: calc(90% -1rem); /* Card width with padding consideration */
      scroll-snap-align: center; /* Snap cards to center when scrolling */
      border-radius: 1rem; /* Rounded corners */
      padding: 0.5rem 1rem; /* Reduced top/bottom padding */
      margin: 0 auto; /* Center the card */
    }
  }

/* Parameter item styling */
.parameter-item {
  width: 100%;
  padding: 0.5rem 0;  /* Increased horizontal padding */
  box-sizing: border-box;
  position: relative;

  /* Subtle divider between parameters */
  &:not(:last-child)::after {
    content: '';
    position: absolute;
    bottom: 0;
    left: 0;  /* Slightly increased from edges */
    right: 0;
    height: 1px;
    background: rgba(255, 255, 255, 0.2);  /* Very subtle line */
  }

  /* More spacing between parameters */
  &:not(:last-child) {
    margin-bottom: 0.75rem;  /* Increased from 0.5rem */
  }
}

.advanced-section {
  margin-top: auto;
  border-top: 1px solid rgba(255, 255, 255, 0.1);
}

.advanced-header {
  display: flex;
  align-items: center;
  justify-content: space-between;
  padding: 0.75rem 1rem;
  cursor: pointer;
  color: rgba(255, 255, 255, 0.9);
  font-size: 14px;
  font-weight: 500;
  transition: background-color 0.2s ease;
}

.advanced-header:hover {
  background: rgba(255, 255, 255, 0.05);
}
<<<<<<< HEAD

.parameter-section {
  margin-bottom: 1.5rem;
}

.section-title {
  color: rgba(255, 255, 255, 0.9);
  font-size: 14px;
  font-weight: 500;
  margin-bottom: 1rem;
  padding: 0 1rem;
}

.category-items {
  padding: 0 1rem;
}

.sub-category {
  margin-bottom: 2rem;
  background: transparent;
  border-radius: 0.8rem;
  padding: 1rem;
}

.sub-category-title {
  font-size: 1.1rem;
  color: rgba(255, 255, 255, 0.8);
  margin-bottom: 1rem;
  padding: 0.5rem 1rem;
  border-left: 3px solid rgba(255, 255, 255, 0.4);
  background: rgba(255, 255, 255, 0.05);
  border-radius: 0.4rem;
  text-transform: uppercase;
  letter-spacing: 0.05em;
  font-weight: 500;
}
=======
>>>>>>> 48751a3c
<|MERGE_RESOLUTION|>--- conflicted
+++ resolved
@@ -224,7 +224,6 @@
 .advanced-header:hover {
   background: rgba(255, 255, 255, 0.05);
 }
-<<<<<<< HEAD
 
 .parameter-section {
   margin-bottom: 1.5rem;
@@ -235,31 +234,19 @@
   font-size: 14px;
   font-weight: 500;
   margin-bottom: 1rem;
-  padding: 0 1rem;
-}
-
-.category-items {
-  padding: 0 1rem;
 }
 
 .sub-category {
-  margin-bottom: 2rem;
   background: transparent;
   border-radius: 0.8rem;
-  padding: 1rem;
 }
 
 .sub-category-title {
   font-size: 1.1rem;
   color: rgba(255, 255, 255, 0.8);
   margin-bottom: 1rem;
-  padding: 0.5rem 1rem;
-  border-left: 3px solid rgba(255, 255, 255, 0.4);
-  background: rgba(255, 255, 255, 0.05);
   border-radius: 0.4rem;
   text-transform: uppercase;
   letter-spacing: 0.05em;
   font-weight: 500;
-}
-=======
->>>>>>> 48751a3c
+}