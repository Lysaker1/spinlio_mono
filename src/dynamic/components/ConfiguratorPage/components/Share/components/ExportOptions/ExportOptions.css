.export-options {
  width: 100%;
  display: flex;
  flex-direction: column;
  align-items: center;
  padding-top: 1.5rem;
}

.export-content {
  width: 100%;
  display: flex;
  flex-direction: column;
  align-items: center;
  gap: 1rem;
}

.export-content h3 {
  font-size: 1rem;
  font-weight: 500;
  margin: 0;
  text-align: center;
  color: white;
}

<<<<<<< HEAD
=======
.file-type-select {
  display: flex;
  width: 100%;
  justify-content: space-between;
  align-items: center;
}

>>>>>>> b96f31a7
.file-type-select label {
  margin-bottom: 0.5rem;
  font-size: 0.875rem;
  color: rgba(255, 255, 255, 0.8);
}

<<<<<<< HEAD
.file-type-select {
  width: 100%;
  display: flex;
  justify-content: space-between;
  align-items: center;
}
.custom-select {
  position: relative;
  width: 20%;
  padding: 0.5rem;
  background: #626262;
  border-radius: 0.5rem;
  color: white;
  font-size: 0.875rem;
  cursor: pointer;
  display: flex;
  justify-content: space-between;
  align-items: center;
}

.custom-select.open {
  border-color: rgba(255, 255, 255, 0.5);
}

.custom-select .selected-value {
  flex: 1;
}

.custom-select .dropdown-icon {
  margin-left: 0.5rem;
}

.options {
  position: absolute;
  top: 100%;
  left: 0;
  width: 100%;
  background: rgba(60, 60, 60, 0.95);
  border: 1px solid rgba(255, 255, 255, 0.2);
  z-index: 10;
  margin-top: 0.25rem;
  list-style: none;
  padding: 0;
}

.option {
  padding: 0.5rem;
=======
.file-type-select select {
  outline: none;
  width: 25%;
  padding: 0.3rem;
  background: rgba(60, 60, 60, 0.95);
  border: 1px solid rgba(255, 255, 255, 0.2);
  border-radius: 0.5rem;
>>>>>>> b96f31a7
  color: white;
  font-size: 0.875rem;
  cursor: pointer;
}

.option:hover {
  background: rgba(255, 255, 255, 0.1);
}

.option.active {
  background: rgba(255, 255, 255, 0.2);
}


.export-method-select {
  display: flex;
  gap: 0.75rem;
  width: 100%;
}

.method-button {
  flex: 1;
  padding: 0.75rem;
  background: rgba(60, 60, 60, 0.95);
  border: none;
  border-radius: 0.75rem;
  color: white;
  font-size: 0.875rem;
  cursor: pointer;
  transition: background 0.2s ease;
}

.method-button.active {
  background: #626262;
}

.name-input,
input[type="email"] {
  width: 90%;
  padding: 0.75rem;
  background: rgba(60, 60, 60, 0.95);
  border: 1px solid rgba(255, 255, 255, 0.2);
  border-radius: 0.75rem;
  color: white;
  font-size: 0.875rem;
  outline: none;
}

.name-input::placeholder,
input[type="email"]::placeholder {
  color: rgba(255, 255, 255, 0.5);
}

.name-input:focus {
  border: 1px solid rgba(255, 255, 255, 0.5);

}

input[type="email"]:focus {
  border: 1px solid rgba(255, 255, 255, 0.5);

}

.export-button {
  width: 100%;
  padding: 0.75rem;
  background: rgba(60, 60, 60, 0.95);
  border: 1px solid rgba(255, 255, 255, 0.2);
  border-radius: 0.75rem;
  color: white;
  font-size: 0.875rem;
  cursor: pointer;
  transition: background 0.2s ease;
}

.export-button:hover:not(:disabled) {
  background: rgba(80, 80, 80, 0.95);
}

.export-button:disabled {
  opacity: 0.5;
  cursor: not-allowed;
}

.email-input-container {
  width: 100%;
  display: flex;
  flex-direction: column;
  gap: 0.75rem;
}<|MERGE_RESOLUTION|>--- conflicted
+++ resolved
@@ -22,23 +22,12 @@
   color: white;
 }
 
-<<<<<<< HEAD
-=======
-.file-type-select {
-  display: flex;
-  width: 100%;
-  justify-content: space-between;
-  align-items: center;
-}
-
->>>>>>> b96f31a7
 .file-type-select label {
   margin-bottom: 0.5rem;
   font-size: 0.875rem;
   color: rgba(255, 255, 255, 0.8);
 }
 
-<<<<<<< HEAD
 .file-type-select {
   width: 100%;
   display: flex;
@@ -86,15 +75,6 @@
 
 .option {
   padding: 0.5rem;
-=======
-.file-type-select select {
-  outline: none;
-  width: 25%;
-  padding: 0.3rem;
-  background: rgba(60, 60, 60, 0.95);
-  border: 1px solid rgba(255, 255, 255, 0.2);
-  border-radius: 0.5rem;
->>>>>>> b96f31a7
   color: white;
   font-size: 0.875rem;
   cursor: pointer;
@@ -128,7 +108,7 @@
 }
 
 .method-button.active {
-  background: #626262;
+  background: rgba(80, 80, 80, 0.95);
 }
 
 .name-input,
