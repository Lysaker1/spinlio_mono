--- conflicted
+++ resolved
@@ -22,12 +22,9 @@
   configuratorType,
   viewport,
   onMenuOpen,
-<<<<<<< HEAD
   onMenuHeightChange,
   session
-=======
-  onMenuHeightChange
->>>>>>> e0bdba4d
+
 }) => {
   const [isModalOpen, setIsModalOpen] = useState(false);
   const [designName, setDesignName] = useState('');
