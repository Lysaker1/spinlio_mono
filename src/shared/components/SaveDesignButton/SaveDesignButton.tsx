import React, { useState, useEffect, useRef, useCallback } from 'react';
import { useAuth0 } from '@auth0/auth0-react';
import { DesignStorageService } from '../../services/designStorage';
import { SavedDesign } from '../../types/SavedDesign';
import './SaveDesignButton.css';
import { AuthenticatedFeature } from '../AuthenticatedFeature/AuthenticatedFeature';
import { ISessionApi, IViewportApi } from '@shapediver/viewer';
import { ConfiguratorType } from '../../../dynamic/components/ConfiguratorPage/config/configuratorConfig';

interface SaveDesignButtonProps {
  getCurrentParameters: () => Record<string, any>;
  configuratorType: ConfiguratorType;
  viewport: IViewportApi | null;
  session: ISessionApi | null;
  onMenuOpen: (isOpen: boolean) => void;
  onMenuHeightChange: (height: number) => void;
}


export const SaveDesignButton: React.FC<SaveDesignButtonProps> = ({
  getCurrentParameters,
  configuratorType,
  viewport,
  onMenuOpen,
<<<<<<< HEAD
  onMenuHeightChange,
  session
=======
  onMenuHeightChange
>>>>>>> d454d615
}) => {
  const [isModalOpen, setIsModalOpen] = useState(false);
  const [designName, setDesignName] = useState('');
  const [isSaving, setIsSaving] = useState(false);
  const { user, loginWithRedirect, getAccessTokenSilently } = useAuth0();
  const menuRef = useRef<HTMLDivElement>(null);
  const buttonRef = useRef<HTMLButtonElement>(null);
  const containerRef = useRef<HTMLDivElement>(null);

  // Memoize the menu state change callback
  const handleMenuStateChange = useCallback((isOpen: boolean) => {
    onMenuOpen(isOpen);
    onMenuHeightChange(isOpen ? 15 : 0);
  }, [onMenuOpen, onMenuHeightChange]);

  // Update the useEffect to use the memoized callback
  useEffect(() => {
    handleMenuStateChange(isModalOpen);
  }, [isModalOpen, handleMenuStateChange]);

  useEffect(() => {
    onMenuOpen(isModalOpen);
    if (isModalOpen) {
      onMenuHeightChange?.(15);
    } else {
      onMenuHeightChange?.(0);
    }
  }, [isModalOpen, onMenuOpen, onMenuHeightChange]);

  useEffect(() => {
    const handleClickOutside = (event: MouseEvent) => {
      if (isModalOpen) {
        const saveMenu = document.querySelector('.save-menu');
        const saveButton = buttonRef.current;
        const clickTarget = event.target as Node;

        const clickedInsideMenu = saveMenu?.contains(clickTarget);
        const clickedInsideButton = saveButton?.contains(clickTarget);

        if (!clickedInsideMenu && !clickedInsideButton) {
          setIsModalOpen(false);
        }
      }
    };

    if (isModalOpen) {
      window.addEventListener('click', handleClickOutside, true);
    }

    return () => {
      window.removeEventListener('click', handleClickOutside, true);
    };
  }, [isModalOpen]);

  useEffect(() => {
    if (menuRef.current && isModalOpen) {
      const height = menuRef.current.getBoundingClientRect().height;
      const heightInVh = (height / window.innerHeight) * 100;
      document.documentElement.style.setProperty('--save-menu-height', `${heightInVh}vh`);
      onMenuHeightChange?.(Math.max(15, heightInVh));
    } else {
      document.documentElement.style.setProperty('--save-menu-height', '0px');
      onMenuHeightChange?.(0);
    }
  }, [isModalOpen, onMenuHeightChange]);

  const handleButtonClick = () => {
    console.log('Save button clicked');
    setIsModalOpen(true);
  };

  const captureScreenshot = async (): Promise<string> => {
    if (!viewport) {
      console.warn('Viewport not available for screenshot');
      return '';
    }

    try {
      // Take screenshot and ensure it's base64 format
      const screenshotData = viewport.getScreenshot();
      if (!screenshotData.startsWith('data:image')) {
        console.error('Invalid screenshot format:', screenshotData.substring(0, 50));
        return '';
      }
      return screenshotData;
    } catch (error) {
      console.error('Error capturing screenshot:', error);
      return '';
    }
  };

  const handleSave = async () => {
    if (!user?.sub || !designName.trim()) {
      alert('Please log in and enter a design name to save your design');
      loginWithRedirect();
      return;
    }

    setIsSaving(true);
    try {
      console.log('1. Getting parameters...');
      const parameters = getCurrentParameters();

      console.log('2. Capturing screenshot...');
      const screenshotData = await captureScreenshot();
      if (!screenshotData) {
        throw new Error('Failed to capture screenshot');
      }
      console.log('Screenshot data length:', screenshotData.length);

      console.log('3. Getting auth token...');
      const token = await getAccessTokenSilently();

      const design: Omit<SavedDesign, 'id' | 'created_at'> = {
        name: designName,
        user_id: user.sub,
        description: `${configuratorType} bike configuration`,
        parameters,
        configurator_type: configuratorType as ConfiguratorType,
        thumbnail_url: screenshotData
      };

      console.log('4. Saving design...');
      const savedDesign = await DesignStorageService.saveDesign(design, token);
      console.log('5. Design saved:', savedDesign);

      setIsModalOpen(false);
      setDesignName('');
    } catch (error) {
      console.error('Save error:', error);
      alert('Failed to save design. Please try again.');
    } finally {
      setIsSaving(false);
    }
  };

  return (
    <AuthenticatedFeature
      fallback={
        <div className="save-container">
          <div className="save-button-container">
            <button
              className="save-button"
              onClick={() => loginWithRedirect()}
              aria-label="Save design"
            >
              <svg width="24" height="24" viewBox="0 0 24 24" fill="none" xmlns="http://www.w3.org/2000/svg">
                <path d="M19 21H5C4.46957 21 3.96086 20.7893 3.58579 20.4142C3.21071 20.0391 3 19.5304 3 19V5C3 4.46957 3.21071 3.96086 3.58579 3.58579C3.96086 3.21071 4.46957 3 5 3H16L21 8V19C21 19.5304 20.7893 20.0391 20.4142 20.4142C20.0391 20.7893 19.5304 21 19 21Z" stroke="currentColor" strokeWidth="2" strokeLinecap="round" strokeLinejoin="round" />
                <path d="M17 21V13H7V21" stroke="currentColor" strokeWidth="2" strokeLinecap="round" strokeLinejoin="round" />
                <path d="M7 3V8H15" stroke="currentColor" strokeWidth="2" strokeLinecap="round" strokeLinejoin="round" />
              </svg>
              <span className="save-button-text">Save</span>
            </button>
          </div>
        </div>
      }
    >
      <div className={`save-container ${isModalOpen ? 'menu-open' : ''}`}>
        <div className="save-button-container">
          <button
            ref={buttonRef}
            onClick={handleButtonClick}
            className="save-button"
            aria-label="Save design"
          >
            <svg width="24" height="24" viewBox="0 0 24 24" fill="none" xmlns="http://www.w3.org/2000/svg">
              <path d="M19 21H5C4.46957 21 3.96086 20.7893 3.58579 20.4142C3.21071 20.0391 3 19.5304 3 19V5C3 4.46957 3.21071 3.96086 3.58579 3.58579C3.96086 3.21071 4.46957 3 5 3H16L21 8V19C21 19.5304 20.7893 20.0391 20.4142 20.4142C20.0391 20.7893 19.5304 21 19 21Z" stroke="currentColor" strokeWidth="2" strokeLinecap="round" strokeLinejoin="round" />
              <path d="M17 21V13H7V21" stroke="currentColor" strokeWidth="2" strokeLinecap="round" strokeLinejoin="round" />
              <path d="M7 3V8H15" stroke="currentColor" strokeWidth="2" strokeLinecap="round" strokeLinejoin="round" />
            </svg>
            <span className="save-button-text">Save</span>
          </button>
        </div>

        {isModalOpen && (
          <div className="save-menu" ref={menuRef}>
            <button className="close-button" onClick={() => setIsModalOpen(false)} aria-label="Close">
              &times;
            </button>
            <h3 className="save-title">Save Your Design</h3>
            <div className="save-form">
              <input
                type="text"
                className="save-input"
                value={designName}
                onChange={(e) => setDesignName(e.currentTarget.value)}
                placeholder="Enter a name for your design"
                disabled={isSaving}
                onKeyPress={(e) => {
                  if (e.key === 'Enter' && designName.trim() && !isSaving) {
                    handleSave();
                  }
                }}
              />
              <div className="save-button-container">
                <button
                  onClick={handleSave}
                  className="save-option-button"
                  disabled={!designName.trim() || isSaving}
                >
                  {isSaving ? 'Saving...' : 'Save Design'}
                </button>
              </div>
            </div>
          </div>
        )}
      </div>
    </AuthenticatedFeature>
  );
};<|MERGE_RESOLUTION|>--- conflicted
+++ resolved
@@ -22,12 +22,9 @@
   configuratorType,
   viewport,
   onMenuOpen,
-<<<<<<< HEAD
   onMenuHeightChange,
   session
-=======
-  onMenuHeightChange
->>>>>>> d454d615
+
 }) => {
   const [isModalOpen, setIsModalOpen] = useState(false);
   const [designName, setDesignName] = useState('');
